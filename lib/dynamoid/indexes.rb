--- conflicted
+++ resolved
@@ -41,19 +41,11 @@
     end
     
     def save_indexes
-<<<<<<< HEAD
       self.class.indexes.each do |index, options|
         next if self.key_for_index(options[:hash_key]).blank?
         existing = Dynamoid::Adapter.read(self.class.index_table_name(options[:hash_key]), self.key_for_index(options[:hash_key]))
-        ids = existing ? existing[:ids] : Set.new
+        ids = ((existing and existing[:ids]) or Set.new)
         Dynamoid::Adapter.write(self.class.index_table_name(options[:hash_key]), {:id => self.key_for_index(options[:hash_key]), :ids => ids.merge([self.id])})
-=======
-      self.class.indexes.each do |index|
-        next if self.key_for_index(index).blank?
-        existing = Dynamoid::Adapter.read(self.class.index_table_name(index), self.key_for_index(index))
-        ids = ((existing and existing[:ids]) or Set.new)
-        Dynamoid::Adapter.write(self.class.index_table_name(index), {:id => self.key_for_index(index), :ids => ids.merge([self.id])})
->>>>>>> 01daca1b
       end
     end
     
